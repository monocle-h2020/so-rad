--- conflicted
+++ resolved
@@ -112,12 +112,8 @@
 # set optional day/night independent sampling interval (sec) for Ed sensor
 # ed_sampling = True
 # ed_sampling_interval = 300
-<<<<<<< HEAD
+# ed_sampling_min_solar_elevation_deg = 0
 ed_sensor_id = xxxx
-=======
-# ed_sampling_min_solar_elevation_deg = 0
-ed_sensor_id = 86A1
->>>>>>> 60bb09a1
 # PYTRIOS specific settings: how much logging output per sensor channel and com port
 # verbosity_chn = 3
 # verbosity_com = 3
