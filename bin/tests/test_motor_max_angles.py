#!/usr/bin/env python3
# -*- coding: utf-8 -*-
"""
A simple test to check motor connectivity.

Created on Wed Aug 21 09:22:46 2019
@author: stsi
"""
import sys
import os
import time
import inspect
sys.path.insert(0, os.path.dirname(os.path.dirname(os.path.abspath(inspect.getfile(inspect.currentframe())))))
import serial.tools.list_ports as list_ports
from initialisation import motor_init
from main_app import parse_args
import functions.motor_controller_functions as motor_func
import functions.config_functions as cf
<<<<<<< HEAD
import logging
=======
>>>>>>> 3c4592f2

if __name__ == '__main__':
    args = parse_args()
    conf = cf.read_config(args.config_file)
    conf = cf.update_config(conf, args.local_config_file)

    # start logging to stdout
    log = logging.getLogger()
    handler = logging.StreamHandler(sys.stdout)
    log.setLevel(logging.INFO)
    handler.setLevel(logging.INFO)
    formatter = logging.Formatter('%(asctime)s| %(levelname)s | %(name)s | %(message)s')
    handler.setFormatter(formatter)
    log.addHandler(handler)

    ports = list_ports.comports()
    motor = motor_init(conf['MOTOR'], ports)
    log.info("Motor will turn {0} steps per degree of rotation".format(motor['steps_per_degree']))

    # Get the current motor pos and if not at HOME move it to HOME
    motor_deg_pos = motor_func.get_motor_pos(motor['serial'])  # in degrees
    if motor_deg_pos is None:
        log.info("No answer from motor. Exit")
        sys.exit(1)
    else:
        log.info("Motor position: {0}".format(motor_deg_pos))

    # get default motor movement instructions
    motor_commands_dict = motor_func.commands
    motor_commands_dict['speed_command'].value = hex(2000)[2:].zfill(8)  # default 2000
    motor_commands_dict['accel_command'].value = hex(1500)[2:].zfill(8)  # default 1500
    motor_commands_dict['decel_command'].value = hex(1500)[2:].zfill(8)  # default 1500

    if motor_deg_pos != motor['home_pos']:
        t0 = time.perf_counter()
        moving, motor_step_pos = motor_func.motor_moving(motor['serial'], motor['home_pos'], tolerance=300)
        motor_deg_pos = float(motor_step_pos) / motor['steps_per_degree']
<<<<<<< HEAD
        log.info("Homing motor.. {0} --> {1}".format(motor_deg_pos, motor['home_pos']))
        motor_func.return_home(motor['serial'])
=======

        print("Homing motor.. {0} --> {1}".format(motor_deg_pos, motor['home_pos']))
        motor_func.rotate_motor(motor_commands_dict, motor['home_pos'], motor['serial'])
>>>>>>> 3c4592f2
        moving = True

        while moving and (time.perf_counter()-t0<5):
            moving, motor_step_pos = motor_func.motor_moving(motor['serial'], motor['home_pos'], tolerance=300)
            motor_deg_pos = float(motor_step_pos) / motor['steps_per_degree']
            if moving is None:
                moving = True  # assume we are not done
            log.info("..homing motor.. {}".format(motor_deg_pos))
            time.sleep(1)
        log.info("..done")
    else:
        log.info("Motor in home position (not corrected for offset)")
        moving, motor_step_pos = motor_func.motor_moving(motor['serial'], motor['home_pos'], tolerance=300)
        motor_deg_pos = float(motor_step_pos) / motor['steps_per_degree']
    time.sleep(0.1)


    # Wiggle right/left
    log.info(f"motor home pos offset: {motor['home_pos']}")
    log.info(f"motor counter-clockwise limit: {motor['ccw_limit']}")
    log.info(f"motor clockwise limit: {motor['cw_limit']}")

    angles = [motor['ccw_limit'], motor['cw_limit']]
    #angles = [0, motor['ccw_limit'], 0, motor['cw_limit']]

    continuous = True
    while continuous == True:
        for target_deg_pos in angles:
            target_step_pos = int(target_deg_pos * motor['steps_per_degree'])
            log.info(f"Adjust motor angle ({motor_deg_pos:3.3f} --> {target_deg_pos}) steps: {motor_step_pos} -> {target_step_pos}")
            # Rotate the motor to the new position
            motor_func.rotate_motor(motor_commands_dict, target_step_pos, motor['serial'])
            moving = True
            t0 = time.perf_counter()  # timeout reference
            while moving and time.perf_counter()-t0 < 5:
                moving, motor_step_pos = motor_func.motor_moving(motor['serial'], target_step_pos, tolerance=int(motor['steps_per_degree']*3))
                if motor_step_pos is None:
                    moving is True
                    time.sleep(0.1)
                    continue

                motor_deg_pos = float(motor_step_pos) / motor['steps_per_degree']
                if moving is None:
                    moving = True
                    log.info("..moving motor.. {0:3.3f} --> {1}".format(motor_deg_pos, target_deg_pos))
                time.sleep(0.1)

            time.sleep(0.5)

    sys.exit(0)<|MERGE_RESOLUTION|>--- conflicted
+++ resolved
@@ -16,10 +16,7 @@
 from main_app import parse_args
 import functions.motor_controller_functions as motor_func
 import functions.config_functions as cf
-<<<<<<< HEAD
 import logging
-=======
->>>>>>> 3c4592f2
 
 if __name__ == '__main__':
     args = parse_args()
@@ -57,14 +54,8 @@
         t0 = time.perf_counter()
         moving, motor_step_pos = motor_func.motor_moving(motor['serial'], motor['home_pos'], tolerance=300)
         motor_deg_pos = float(motor_step_pos) / motor['steps_per_degree']
-<<<<<<< HEAD
-        log.info("Homing motor.. {0} --> {1}".format(motor_deg_pos, motor['home_pos']))
-        motor_func.return_home(motor['serial'])
-=======
-
         print("Homing motor.. {0} --> {1}".format(motor_deg_pos, motor['home_pos']))
         motor_func.rotate_motor(motor_commands_dict, motor['home_pos'], motor['serial'])
->>>>>>> 3c4592f2
         moving = True
 
         while moving and (time.perf_counter()-t0<5):
