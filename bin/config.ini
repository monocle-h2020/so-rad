[DEFAULT]
# Timezone
#NOT USED time_zone_offset = 0
use_gpio_control = True
# if the platform has a fixed bearing enable / enter it here
use_fixed_bearing = False
fixed_bearing_deg = 148
# how often to check system readiness (and adjust viewing angles) for a measurement
main_check_cycle_sec = 5

[SAMPLING]
# minimum speed in knots to allow sampling (on static platforms set to 0.0)
sampling_speed_limit = 0.0
# minimum solar elevation in degrees to allow sampling
solar_elevation_limit = 30.0

[DATABASE]
use_database = True
database_type = sqlite3
database_path = /home/pi/sorad-data/sorad_database.db

[GPS]
# protocol will determine which GPS you will be using. 
protocol = RTK
n_gps = 1
# baud rates
#baudr = 460800 # baud rate for RTK gps
baud1 = 9600
baud2 = 9600
# polling rate in Hz (this is only used with one brand of GPS and will be deprecated)
set_polling_rate = False
polling_rate1 = 10
polling_rate2 = 10
# position on ship, needed to establish whether ship is moving forward or backward!
# if you find the heading is 180deg reversed, flip these around
location1 = front
location2 = rear
# usb hub identifier
id1 = id1
id2 = id2
# Lower_Limit of speed in knots to allow gps heading from single gps NOT USED
gps_heading_speed_limit = 1.0
# Upper limit of heading accuracy derived from RTK gps to allow heading to be used
gps_heading_accuracy_limit = 5.0
port_autodetect = True
#port_autodetect_string = CP2102 USB to UART Bridge Controller
port_autodetect_string = u-blox GNSS receiver
port1_default = /dev/ttyUSB1
port2_default = /dev/ttyUSB2
# GPIO control settings
use_gpio_control = False
gpio2 = 12

[MOTOR]
use_motor = true
#steps in one full rotation
# NOT USED step_limit = 36000
# how many steps does motor take per 1 degree rotation? Decimal notation allowed.  TODO: can this be read from the motor controller?
#sorad-01: steps_per_degree = 100
steps_per_degree = 27.77778
# set rotation limits from home position (i.e. to avoid looking back at platform)
cw_limit_deg = 150
ccw_limit_deg = -160
# Minimum adjustment step interval (to save power)
step_thresh_angle = 500
# FIXME: is the following used? in seconds?
step_thresh_time = 10
# home_position of motor compared to ship bow-stern axis, in degrees (motor housing can also be turned on installation to keep this zero)
# specific to SoRad-1. Ideally this is 0. Note that this does not influence the 'go-home' routine on startup at this moment.
home_pos = 10  
DEBUG port_autodetect = True
port_autodetect_string = USB-RS485 Cable
DEBUGport_default = /dev/ttyUSB3
baud = 115200

[BATTERY]
use_battery = false
# battery_protocol: support for victron MPPT controllers is implemented
# for other protocols you should extend battery_manager.py, or set check_battery to false
battery_protocol = victron
port_autodetect = true
port_autodetect_string = TTL232R
port_default = /dev/ttyUSB4
baud = 19200
# low / critical battery voltage below which motor and sensors are stopped (GPIO control if available), respectively.
# these settings will be battery specific and should be above the voltage at which the solar charge controller will disconnect load
battery_low_th_V = 12.1
battery_crit_th_V = 11.6

[RADIOMETERS]
# curently only pytrios is supported
rad_interface = pytrios
# No longer used: pytrios_path = /home/pi/Desktop/PyTrios
# up to three sensors supported, set to 0 to ignore radiometers completely
n_sensors = 3
# sampling interval in seconds
sampling_interval = 30
# set optional day/night independent sampling interval (sec) for Ed sensor
ed_sampling = True
ed_sampling_interval = 300
<<<<<<< HEAD
ed_sensor_id = 85EF
=======
ed_sensor_id = 86A0

>>>>>>> 7eb0e891
# PYTRIOS specific settings
verbosity_chn = 3
verbosity_com = 3
# 0 = auto integration time
integration_time = 0
# GPIO control settings
use_gpio_control = True
# was 11,13,15
gpio1 = 13
gpio2 = 16
gpio3 = 15
# allow reboot of radiometers (does your TriOS get stuck too?)
allow_consecutive_timeouts = 2
minimum_reboot_interval_sec = 300
# PORT settings
port_autodetect = True
port_autodetect_string = USB-RS232 Cable
# defaults in case autodetect is not used or unsuccessful
port1 = USB3
port2 = USB4
port3 = USB5

[LOGGING]
# Log level for when you are logging stuffs
# Console log level controls what messages are outputted to the terminal.
# The other logging levels are what messages are outputted to the log files if set.
# The levels can be the following one of the following: CRITICAL CRIT ERROR WARNING WARN INFO DEBUG
# If not the default level is INFO
log_file_location = /home/pi/sorad-logs/log.txt
console_log_level = INFO
# TODO: only using root logger at the moment
gps_log_level = INFO
rad_log_level = INFO
bat_log_level = INFO

[SOS]
# Authentication key to communicate with SOS server
Auth = d1efd2791d1cf3bce41dea9480436524
UniqueID = soradTestSensor<|MERGE_RESOLUTION|>--- conflicted
+++ resolved
@@ -68,9 +68,9 @@
 # home_position of motor compared to ship bow-stern axis, in degrees (motor housing can also be turned on installation to keep this zero)
 # specific to SoRad-1. Ideally this is 0. Note that this does not influence the 'go-home' routine on startup at this moment.
 home_pos = 10  
-DEBUG port_autodetect = True
+port_autodetect = True
 port_autodetect_string = USB-RS485 Cable
-DEBUGport_default = /dev/ttyUSB3
+port_default = /dev/ttyUSB3
 baud = 115200
 
 [BATTERY]
@@ -98,12 +98,8 @@
 # set optional day/night independent sampling interval (sec) for Ed sensor
 ed_sampling = True
 ed_sampling_interval = 300
-<<<<<<< HEAD
-ed_sensor_id = 85EF
-=======
 ed_sensor_id = 86A0
 
->>>>>>> 7eb0e891
 # PYTRIOS specific settings
 verbosity_chn = 3
 verbosity_com = 3
@@ -140,6 +136,6 @@
 bat_log_level = INFO
 
 [SOS]
-# Authentication key to communicate with SOS server
+# Authentication key to communicate with SOS server (WIP)
 Auth = d1efd2791d1cf3bce41dea9480436524
 UniqueID = soradTestSensor