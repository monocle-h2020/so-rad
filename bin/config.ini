--- conflicted
+++ resolved
@@ -6,10 +6,8 @@
 # if the platform has a fixed bearing enable / enter it here
 use_fixed_bearing = False
 fixed_bearing_deg = 148
-<<<<<<< HEAD
+# how often to check system readiness (and adjust viewing angles) for a measurement
 main_check_cycle_sec = 5
-=======
->>>>>>> d1cb7af3
 
 [SAMPLING]
 # minimum speed in knots to allow sampling (on static platforms set to 0.0) NOT IMPLEMENTED
@@ -25,15 +23,9 @@
 [GPS]
 n_gps = 2
 # baud rate
-<<<<<<< HEAD
 baud1 = 9600
 baud2 = 9600
-# Hz
-=======
-baud1 = 115200
-baud2 = 115200
 # polling rate in Hz
->>>>>>> d1cb7af3
 set_polling_rate = True
 polling_rate1 = 10
 polling_rate2 = 10
