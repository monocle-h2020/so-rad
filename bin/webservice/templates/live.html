{% extends "layout.html" %}
{% block scripts %}
<script src="https://cdn.jsdelivr.net/npm/chart.js"></script>
<script src="https://cdnjs.cloudflare.com/ajax/libs/chartjs-plugin-annotation/2.0.0/chartjs-plugin-annotation.min.js"></script>
<script>Chart.register('chartjs-plugin-annotation');</script>
{% endblock %}

{% block content %}
<div>
  <h2>Live status page</h2>
</div>
{% if common['so-rad_status']==true %}
  <div style="color:#ffffff;background-color:#11cc11;font-weight:medium">So-Rad service is running</div>
{% else %}
  <div style="color:#000000;background-color:#ee1111;font-weight:bold">So-Rad service is not running</div>
{% endif %}
<br>


<!-- Redis results -->
<div align="center" margin-left="auto" margin-right="auto">
  <table width=90%>
      <tr>
         <th width=30%>System parameter</th>
         <th width=30%>Value</th>
         <th width=30%>Last update</th>
      </tr>
      <tr>  <th>System status</th>          <td>{{ redisvals['system_status'] }}           </td>  <td>{{ redisvals['system_status_updated'] }} </td>   </tr>
      <tr>  <th>Sampling status</th>        <td>{{ redisvals['sampling_status'] }}         </td>  <td>{{ redisvals['sampling_status_updated'] }} </td>   </tr>
      <tr>  <th>Counter</th>                <td>{{ redisvals['counter'] }}                 </td>  <td>{{ redisvals['counter_updated'] }} </td>   </tr>
      <tr>  <th>Disk space</th>             <td>{{ redisvals['disk_free_gb'] }} GIB        </td>  <td>{{ redisvals['disk_free_gb_updated'] }} </td>   </tr>
      <tr>  <th>Samples pending upload</th> <td>{{ redisvals['samples_pending_upload'] }}  </td>  <td>{{ redisvals['samples_pending_upload_updated'] }} </td>   </tr>
      <tr>  <th>Upload status</th>          <td>{{ redisvals['upload_status'] }}           </td>  <td>{{ redisvals['upload_status_updated'] }} </td>   </tr>
      <tr>  </tr>
      <tr>  <th>Ship speed</th>            <td>{{ redisvals['values']['speed']}} kn   </td>  <td> </td>   </tr>
      <tr>  <th>Latitude</th>              <td>{{ redisvals['values']['lat0']}} deg   </td>  <td> </td>   </tr>
      <tr>  <th>Longitude</th>             <td>{{ redisvals['values']['lon0']}} deg   </td>  <td> </td>   </tr>
      <tr>  <th>RTK heading</th>           <td>{{ redisvals['values']['relPosHeading']}} deg   </td>  <td> </td>   </tr>
      <tr>  <th>Heading accuracy</th>      <td>{{ redisvals['values']['accHeading']}} deg   </td>  <td> </td>   </tr>
      <tr>  <th>GPS Fix</th>               <td>{{ redisvals['values']['fix']}}   </td>  <td> </td>   </tr>
      <tr>  <th>Satellites</th>            <td>{{ redisvals['values']['nsat0']}}   </td>  <td> </td>   </tr>
<<<<<<< HEAD
      <tr>  <th>Tilt avg</th>              <td>{{ redisvals['values']['tilt_avg'] }} +/- {{ redisvals['values']['tilt_std']}}  </td>  <td> </td>   </tr>
=======
      <tr>  <th>Tilt avg +/- std</th>      <td>{{ redisvals['values']['tilt_avg']}} +/- {{ redisvals['values']['tilt_std']}}  </td>  <td> </td>   </tr>
>>>>>>> bb9d7550
      <tr>  <th>Pi temp</th>               <td>{{ redisvals['values']['pi_temp']}} C   </td>  <td> </td>   </tr>
      <tr>  <th>Motor temp</th>            <td>{{ redisvals['values']['motor_temp']}} C   </td>  <td> </td>   </tr>
      <tr>  <th>Driver temp</th>           <td>{{ redisvals['values']['driver_temp']}} C   </td>  <td> </td>   </tr>
      <tr>  <th>Control unit temp</th>     <td>{{ redisvals['values']['inside_temp']}} C   </td>  <td> </td>   </tr>
      <tr>  <th>Control unit RH</th>       <td>{{ redisvals['values']['inside_rh']}} %   </td>  <td> </td>   </tr>
  </table>
</div>

{% endblock %}<|MERGE_RESOLUTION|>--- conflicted
+++ resolved
@@ -39,11 +39,7 @@
       <tr>  <th>Heading accuracy</th>      <td>{{ redisvals['values']['accHeading']}} deg   </td>  <td> </td>   </tr>
       <tr>  <th>GPS Fix</th>               <td>{{ redisvals['values']['fix']}}   </td>  <td> </td>   </tr>
       <tr>  <th>Satellites</th>            <td>{{ redisvals['values']['nsat0']}}   </td>  <td> </td>   </tr>
-<<<<<<< HEAD
       <tr>  <th>Tilt avg</th>              <td>{{ redisvals['values']['tilt_avg'] }} +/- {{ redisvals['values']['tilt_std']}}  </td>  <td> </td>   </tr>
-=======
-      <tr>  <th>Tilt avg +/- std</th>      <td>{{ redisvals['values']['tilt_avg']}} +/- {{ redisvals['values']['tilt_std']}}  </td>  <td> </td>   </tr>
->>>>>>> bb9d7550
       <tr>  <th>Pi temp</th>               <td>{{ redisvals['values']['pi_temp']}} C   </td>  <td> </td>   </tr>
       <tr>  <th>Motor temp</th>            <td>{{ redisvals['values']['motor_temp']}} C   </td>  <td> </td>   </tr>
       <tr>  <th>Driver temp</th>           <td>{{ redisvals['values']['driver_temp']}} C   </td>  <td> </td>   </tr>
