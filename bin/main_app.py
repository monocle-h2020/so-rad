#!/usr/bin/env python3
# -*- coding: utf-8 -*-
"""

Autonomous operation of hyperspectral radiometers with optional rotating measurement platform, solar power supply and remote connectivity

Plymouth Marine Laboratory

License: under development, please contact stsi at pml*ac*uk

"""
import time
import serial.tools.list_ports as list_ports
import threading
import os
import sys
import datetime
import configparser
import argparse
import initialisation
import logging
import logging.handlers
import functions.motor_controller_functions as motor_func
import functions.db_functions as db_func
import functions.gps_functions as gps_func
import functions.azimuth_functions as azi_func
from functions.check_functions import check_gps, check_motor, check_sensors, check_sun, check_battery, check_speed, check_heading, check_pi_cpu_temperature
#from thread_managers.gps_manager import GPSManager
from thread_managers.gps_checker import GPSChecker
<<<<<<< HEAD
from numpy import nan, max
=======

if not sys.platform.startswith('win'):
    if os.uname()[1] == 'raspberrypi' and os.uname()[4].startswith('arm'):
        import RPi.GPIO as GPIO

>>>>>>> b2cf2f30

def parse_args():
    """parse command line arguments"""
    parser = argparse.ArgumentParser()
    parser.add_argument('-c', '--config_file', required=True,
                        help="config file providing programme settings",
                        default=u"config.ini")
    parser.add_argument("--verbose", "-v", type=int, choices=[0, 1, 2, 3, 4],
                         help="set verbosity on output", default=3)
    args = parser.parse_args()

    if not os.path.exists(args.config_file):
        raise IOError("Config file not found at {0}".format(args.config_file))

    return args


def read_config(config_file):
    """Opens and reads the config file

    :param config_file: the config.ini file
    :type config_file: file
    :return: dictionary of the config file's contents
    :rtype: dictionary
    """
    config = configparser.ConfigParser()
    config.read(config_file)
    return config


def init_logger(conf_log_dict):
    """Initialises the root logger for the program

    :param conf_log_dict: dictionary containing the logger config information
    :type conf_log_dict: dictionary
    :return: log
    :rtype: logger
    """
    myFormat = '%(asctime)s - %(name)s - %(levelname)s - %(message)s'
    formatter = logging.Formatter(myFormat)
    log_filename = conf_log_dict['log_file_location']
    if not os.path.isdir(os.path.dirname(log_filename)):
        os.makedirs(os.path.dirname(log_filename))

    console_log_level = conf_log_dict['console_log_level'].upper()

    logging.basicConfig(level=console_log_level, format=myFormat, stream=sys.stdout)

    # create file handler
    maxBytes = 2 * 1024 ** 2 # 100MB
    filehandler = logging.handlers.RotatingFileHandler(log_filename, mode='a',
                                                       maxBytes=maxBytes,
                                                       backupCount=10)
    # set the logger verbosity
    filehandler.setFormatter(formatter)
    filehandler.setLevel(console_log_level)

    # add the handlers to the root logger
    log = logging.getLogger()
    log.addHandler(filehandler)
    #logging.getLogger().addHandler(filehandler)
    return log


def init_all(conf):
    """Initialise all components"""

    log = logging.getLogger()

    db = initialisation.db_init(conf['DATABASE'])
    initialisation.init_gpio(conf, state=0)  # set all used pins to LOW

    # Get all comports and collect the initialisation dicts
    ports = list_ports.comports()
    motor = initialisation.motor_init(conf['MOTOR'], ports)


    GPSData = conf['GPS']
    if(GPSData.get('protocol').lower() == "rtk"):
        from thread_managers.gps_manager import RTKUBX as GPSManager
        gps = initialisation.gps_rtk_init(conf['GPS'])
    else:
        from thread_managers.gps_manager import NMEA0183 as GPSManager
        gps = initialisation.gps_init(conf['GPS'], ports)


    rad, Rad_manager = initialisation.rad_init(conf['RADIOMETERS'], ports)
    sample = initialisation.sample_init(conf['SAMPLING'])
    battery, bat_manager = initialisation.battery_init(conf['BATTERY'], ports)

    # start the battery manager
    if battery['used']:
        bat_manager.start()
        time.sleep(0.1)

    # collect info on which GPIO pins are being used
    gpios = []
    if gps['gpio_control']:
        gpios.append(gps['gpio2'])

    if Rad_manager is not None and rad['use_gpio_control']:
        gpios.append(rad['gpio1'])
        gpios.append(rad['gpio2'])
        gpios.append(rad['gpio3'])

    # Get the GPS serial objects from the GPS dict
    gps_ports = [port for key, port in gps.items() if 'serial' in key]
    # Instantiate GPS monitoring threads
    if len(gps_ports) > 0:
        gps_managers = []

        # if(len(gps_ports) == 1):
        #     print("send to rtk")
        # else:

        for port in gps_ports:
            gps_manager = GPSManager()
            gps_manager.add_serial_port(port)
            gps_manager.start()
            gps_managers.append(gps_manager)
    else:
        log.info("Check GPS sensors and Motor connection settings")
    time.sleep(0.1)

    # # Start the GPS checker thread
    # FIXME
    # gps_checker_manager = GPSChecker(gps_managers)
    # gps_checker_manager.start()

    # Get the current motor pos and if not at HOME move it to HOME
    motor_pos = motor_func.get_motor_pos(motor['serial'])
    if motor_pos != motor['home_pos']:
        t0 = time.clock()
        log.info("Homing motor.. {0} --> {1}".format(motor_pos, motor['home_pos']))
        motor_func.return_home(motor['serial'])  # FIXME replace with rotate function to home pos as set in config
        moving = True
        while moving and (time.clock()-t0<5):
            moving = motor_func.motor_moving(motor['serial'], motor['home_pos'], tolerance=300)[0]
            if moving is None:
                moving = True  # assume we are not done
            log.info("..homing motor..")
            time.sleep(1)
        log.info("..done")
    else:
        log.info("Motor in home position")
    time.sleep(0.1)

    # Start the radiometry manager
    log.info("Starting radiometry manager")
    if Rad_manager is not None:
        radiometry_manager = Rad_manager(rad)
        time.sleep(0.1)
    else:
        radiometry_manager = None

    # Return all the dicts and manager objects
    return db, rad, sample, gps_managers, radiometry_manager, motor, battery, bat_manager, gpios


def stop_all(db, radiometry_manager, gps_managers, battery, bat_manager, gpios, idle_time=0):
    """stop all processes in case of an exception"""
    log = logging.getLogger()

    # Stop the GPS checker manager
    log.info("Stopping dual-gps monitor thread")
    #gps_checker_manager.stop()

    # Stop the radiometry manager
    log.info("Stopping radiometry manager threads")
    if radiometry_manager is not None:
        radiometry_manager.stop()

    # Stop the GPS managers
    for gps_manager in gps_managers:
        log.info("Stopping GPS manager thread")
        gps_manager.stop()
        time.sleep(0.5)

    # Stop the battery manager
    if battery['used']:
        log.info("Stopping battery manager thread")
        bat_manager.stop()

    # Turn all GPIO pins off
    GPIO.output(gpios, GPIO.LOW)
    GPIO.cleanup()

    # Close any lingering threads
    while len(threading.enumerate()) > 1:
        for t in threading.enumerate()[1:]:
            log.info(t.ident)
            t.join()
        log.info("active threads = {}".format(threading.active_count()))
        time.sleep(0.5)

    # Exit the program
    log.info("Idling {0} s before shutdown".format(idle_time))
    time.sleep(idle_time)
    sys.exit(0)


def update_gps_values(gps_managers, values):
    """update the gps values to the latest available in the gps managers""" 
    values['lat0'] = gps_managers[0].lat
    values['lon0'] = gps_managers[0].lon
    values['alt0'] = gps_managers[0].alt
    values['dt'] = gps_managers[0].datetime
    values['headMot'] = gps_managers[0].headMot
    values['relPosHeading'] = gps_managers[0].relPosHeading
    values['accHeading'] = gps_managers[0].accHeading
    values['fix'] = gps_managers[0].fix
    values['flags_headVehValid'] = gps_managers[0].flags_headVehValid
    values['flags_diffSoln'] = gps_managers[0].flags_diffSoln
    values['flags_gnssFixOK'] = gps_managers[0].flags_gnssFixOK
    values['speed'] = gps_managers[0].speed
    values['nsat0'] = gps_managers[0].satellite_number
    if len(gps_managers) == 2:
        values['nsat1'] = gps_managers[1].satellite_number
        values['dt1'] = gps_managers[1].datetime

    return values


def format_log_message(counter, ready, values):
    """construct a log message based on several system checks"""
    checks = {True: "1", False: "0"}    # values to show for True/False (e.g. 1/0 or T/F)
    message = "[{0}] ".format(counter)
    message += "Checks:  Bat {0} Pos {1} Head {2} Rad {3} Speed {4} ({5}) Sun {6} ({7})"\
               .format(values['batt_voltage'], checks[ready['gps']],
                       checks[ready['heading']], checks[ready['rad']],
                       checks[ready['speed']], values['speed'],
                       checks[ready['sun']], values['solar_el'])
    message += "\n"
    message += "[{10}] Heading: Sun {0} Mot {1} Veh {2} Acc: {3}) | fix: {4}, HeadOk: {5}, diffSolnOk: {6}, FixOk {7} | nSat [{8}|{9}] "\
                .format(values['solar_az'], values['headMot'], values['relPosHeading'],
                        values['accHeading'], values['fix'], values['flags_headVehValid'],
                        values['flags_diffSoln'], values['flags_gnssFixOK'], values['nsat0'], values['nsat1'], counter)

    return message


def run_one_cycle(counter, conf, db_dict, rad, sample, gps_managers, radiometry_manager,
                  motor, battery, bat_manager, gpios, trigger_id, verbose):
    """run one measurement cycle
    
    : counter               - measurement cycle number, included for logging
    : conf                  - main configuration (parsed from file)
    : sample                - main sampling settings configuration
    : bat_manager           - battery manager instance
    : gps_managers          - list of gps manager instances
    : radiometry_manager    - radiometry manager instance
    : rad                   - radiometry configuration
    : battery               - battery management configuration
    : motor                 - motor configuration
    : pgios                 - gpio pins in use
    
    returns:
    : trigger_id            - identifier of the last measurement (a datetime object)
    """

    log = logging.getLogger()
  
    # init dicts for all environment checks and latest sensor values
    ready = {'speed': False, 'motor': False, 'sun': False, 'rad': False, 'heading': False, 'gps': False}
    values = {'speed': None, 'nsat0': None, 'nsat1': None, 'motor_pos': None, 'ship_bearing_mean': None,
              'solar_az': None, 'solar_el': None, 'motor_angles': None, 'batt_voltage': None,
              'lat0': None, 'lon0': None, 'alt0': None, 'dt': None, 'dt1': None, 'nsat0': None, 'nsat1': None,
              'headMot': None, 'relPosHeading': None, 'accHeading': None, 'fix': None,
              'flags_headVehValid': None, 'flags_diffSoln': None, 'flags_gnssFixOK': None}

    use_rad = rad['n_sensors'] > 0

    # Check whether platform bearing is fixed (set in config) or calculated from GPS
    if conf['DEFAULT']['use_fixed_bearing'].lower() == 'true':
        ship_bearing_mean = conf['DEFAULT'].getint('fixed_bearing_deg')
        bearing_fixed = True
    else:
        bearing_fixed = False

    # Check battery charge - log special messages if required.
    if battery['used']:
        if check_battery(bat_manager, battery) == 1:  # 0 = OK, 1 = LOW, 2 = CRITICAL
            message = format_log_message(counter, ready, values)
            message += "Battery low, idling. Battery info: {1}".format(bat_manager)
            log.warning(message)
            return trigger_id  # always return last trigger id
        elif check_battery(bat_manager, battery) == 2:  # 0 = OK, 1 = LOW, 2 = CRITICAL
            message = format_log_message(counter, ready, values)
            message += "Battery level critical, shutting down. Battery info: {0}".format(bat_manager)
            log.warning(message)
            stop_all(db_dict, radiometry_manager, gps_managers, battery, bat_manager, gpios, idle_time=1800)  # calls sys.exit after pausing for idle_time to prevent immediate restart
            sys.exit(1)  
        values['batt_voltage'] = bat_manager.batt_voltage                                                                                     # just in case it didn't do that.

    # Check GPS environment
    gps_heading_accuracy_limit = conf['GPS'].getfloat('gps_heading_accuracy_limit')
    gps_protocol = conf['GPS'].get('protocol').lower()
    ready['gps']  = check_gps(gps_managers, gps_protocol)
    ready['heading'] = check_heading(gps_managers, gps_heading_accuracy_limit, gps_protocol)
    # Check radiometry environment
    ready['rad'] = check_sensors(rad, trigger_id['all_sensors'], radiometry_manager)
   
    if ready['gps']:
        # read latest gps info and calculate angles for motor
        values = update_gps_values(gps_managers, values)
        # time.sleep(2)  # not needed?
        ready['speed'] = check_speed(sample, gps_managers)

        # read motor position to see if it is ready
        values['motor_pos'] = motor_func.get_motor_pos(motor['serial'])
        if values['motor_pos'] is None:
            ready['motor'] = False
            message = format_log_message(counter, ready, values)
            message += "Motor position not read."
            log.warning(message)
            return trigger_id

        # If bearing not fixed, fetch the calculated mean bearing using data from two GPS sensors
        if not bearing_fixed:
            ready['heading'] = True
            if conf['GPS'].get('n_gps') == 2:
                from functions.compass_bearing import calculate_initial_compass_bearing
                values['ship_bearing_mean'] = calculate_initial_compass_bearing(gps_managers[0].lat, gps_managers[0].lon, gps_managers[1].lat, gps_managers[1].lon)
                #values['ship_bearing_mean'] = gps_checker_manager.mean_bearing
            else:
                values['ship_bearing_mean'] = gps_managers[0].heading

        # collect latest GPS data
        values = update_gps_values(gps_managers, values)

        # Fetch sun variables
        values['solar_az'], values['solar_el'],\
            values['motor_angles'] = azi_func.calculate_positions(values['lat0'], values['lon0'],
                                                                  values['alt0'], values['dt'],
                                                                  values['ship_bearing_mean'], motor,
                                                                  values['motor_pos'])  # TODO: just pass the values and motor dicts into this function

        log.debug("[{8}] Sun Az {0:1.0f} | El {1:1.0f} | ViewAz [{2:1.1f}|{3:1.1f}] | MotPos [{4:1.1f}|{5:1.1f}] | MotTarget {6:1.1f} ({7:1.1f})"\
                 .format(values['solar_az'], values['solar_el'],
                         values['motor_angles']['view_comp_ccw'], values['motor_angles']['view_comp_cw'],
                         values['motor_angles']['ach_mot_ccw'], values['motor_angles']['ach_mot_cw'],
                         values['motor_angles']['target_motor_pos_deg'],
                         values['motor_angles']['target_motor_pos_rel_az_deg'], counter))

        # Check if the sun is in a suitable position
        ready['sun'] = check_sun(sample, values['solar_az'], values['solar_el'])

        # If the sun is in a suitable position and the motor is not at the required position, move the motor, unless speed criterion is not met
        # the motor will be moved even if the radiometers are not yet ready to keep them pointed away from the sun
        if (ready['sun'] and (abs(values['motor_angles']['target_motor_pos_step'] - values['motor_pos']) > motor['step_thresh']))\
                                                                                                                  and (ready['speed'])\
                                                                                                                  and (ready['heading']):
            log.info("Adjust motor angle ({0} --> {1})".format(values['motor_pos'], values['motor_angles']['target_motor_pos_step']))
            # Rotate the motor to the new position
            target_pos = values['motor_angles']['target_motor_pos_step']
            motor_func.rotate_motor(motor_func.commands, target_pos, motor['serial'])
            moving = True
            t0 = time.clock()  # timeout reference
            while moving and time.clock()-t0 < 5:
                moving, motor_pos = motor_func.motor_moving(motor['serial'], target_pos, tolerance=300)
                if moving is None:
                    moving = True
                log.info("..moving motor.. {0} --> {1} (check again in 2s)".format(motor_pos, target_pos))
                if time.clock()-t0 > 5:
                    log.warning("Motor movement timed out (this is allowed)")
                time.sleep(2)

    # If all checks are good, take radiometry measurements
    if all([use_rad, ready['gps'], ready['rad'], ready['sun'], ready['speed'], ready['heading']]):
        # Get the current time of the computer as a unique trigger id
        trigger_id['all_sensors'] = datetime.datetime.now()
        # collect latest GPS data now that a measurement will be triggered
        values = update_gps_values(gps_managers, values)

        # TODO: the gps dicts are really not needed since we can pass the values dict into the database.
        gps1_manager_dict = gps_func.create_gps_dict(gps_managers[0])
        if len(gps_managers) == 2:
            gps2_manager_dict = gps_func.create_gps_dict(gps_managers[1])
            gps2_manager_dict['used'] = True
        else:
            gps2_manager_dict = {}
            for key in gps1_manager_dict.keys():
                gps2_manager_dict[key] = None
            gps2_manager_dict['used'] = False

        # Collect radiometry data and splice together
        spec_data = []
        trig_id, specs, sids, itimes = radiometry_manager.sample_all(trigger_id)
        for n in range(len(sids)):
            spec_data.append([str(sids[n]),str(itimes[n]),str(specs[n])])

        # If db is used, commit the data to it
        if db_dict['used']:
            db_id = db_func.commit_db(db_dict, verbose, gps1_manager_dict, gps2_manager_dict,
                                      trigger_id['all_sensors'], values['ship_bearing_mean'],
                                      values['solar_az'], values['solar_el'], spectra_data=spec_data)
            log.info("New record (all sensors): {0} [{1}]".format(trigger_id['all_sensors'], db_id))
   
    # If not enough time has passed since the last measurement (rad not ready) and minimum interval to record GPS has not passed, skip to next cycle
    elif (abs(trigger_id['ed_sensor'].timestamp() - datetime.datetime.now().timestamp()) > rad['ed_sampling_interval'])\
        and (all([use_rad, rad['ed_sampling'], ready['gps'], values['solar_el']>-90])):
        trigger_id['ed_sensor'] = datetime.datetime.now()
        
        values = update_gps_values(gps_managers, values) # collect latest GPS data
        # TODO remove use of these dicts, pass value dict to db instead
        gps1_manager_dict = gps_func.create_gps_dict(gps_managers[0])
        if len(gps_managers) == 2:
            gps2_manager_dict = gps_func.create_gps_dict(gps_managers[1])
            gps2_manager_dict['used'] = True
        else:
            gps2_manager_dict = {}
            for key in gps1_manager_dict.keys():
                gps2_manager_dict[key] = None
            gps2_manager_dict['used'] = False

        # trigger Ed
        spec_data = []
        trig_id, specs, sids, itimes = radiometry_manager.sample_ed(trigger_id)
        for n in range(len(sids)):
            spec_data.append([str(sids[n]),str(itimes[n]),str(specs[n])])

        # If db is used, commit the data to it
        if db_dict['used']:
            db_id = db_func.commit_db(db_dict, verbose, gps1_manager_dict, gps2_manager_dict,
                                      trigger_id['all_sensors'], values['ship_bearing_mean'],
                                      values['solar_az'], values['solar_el'], spectra_data=spec_data)

        log.info("New record (Ed sensor): {0} [{1}]".format(trigger_id['ed_sensor'], db_id))

    else:
        trigger = False
        last_any_commit = max([trigger_id['all_sensors'], trigger_id['ed_sensor'], trigger_id['gps_location']])
        log.debug("last commit of any kind: {0}".format(last_any_commit))
        seconds_elapsed_since_last_any_commit = abs(datetime.datetime.now().timestamp() - last_any_commit.timestamp())
        log.debug("seconds since last commit: {0}".format(seconds_elapsed_since_last_any_commit))
        if seconds_elapsed_since_last_any_commit > 60:
            trigger_id['gps_location'] = datetime.datetime.now()
            # record metadata and GPS data at least every minute
            values = update_gps_values(gps_managers, values) # collect latest GPS data
            # TODO remove use of these dicts, pass value dict to db instead
            gps1_manager_dict = gps_func.create_gps_dict(gps_managers[0])
            if len(gps_managers) == 2:
                gps2_manager_dict = gps_func.create_gps_dict(gps_managers[1])
                gps2_manager_dict['used'] = True
            else:
                gps2_manager_dict = {}
                for key in gps1_manager_dict.keys():
                    gps2_manager_dict[key] = None
                gps2_manager_dict['used'] = False
          
            if db_dict['used']:
                db_id = db_func.commit_db(db_dict, verbose, gps1_manager_dict, gps2_manager_dict,
                                      trigger_id['gps_location'], values['ship_bearing_mean'],
                                      values['solar_az'], values['solar_el'], spectra_data=None)
                log.info("New record (gps location): {0} [{1}]".format(trigger_id['gps_location'], db_id))

  
    message = format_log_message(counter, ready, values)
    log.info(message)
    return trigger_id


def run():
    """ main program loop.
    Reads config file to set up environment then starts various threads to monitor inputs.
    Monitors for a keyboard interrupt to provide a clean exit where possible.
    """
    # Parse the command line arguments for the config file
    args = parse_args()
    conf = read_config(args.config_file)
    # start logging here
    log = init_logger(conf['LOGGING'])
    #log = logging.getLogger()
    log.info('\n===Started logging===\n')
    try:
        # Initialise everything
        db_dict, rad, sample, gps_managers, radiometry_manager,\
            motor, battery, bat_manager, gpios = init_all(conf)
    except Exception:
        log.exception("Exception during initialisation")
        stop_all(db_dict, radiometry_manager, gps_managers,
                battery, bat_manager, gpios)
        raise

    main_check_cycle_sec = conf['DEFAULT'].getint('main_check_cycle_sec')



    log.info("===Initialisation complete===")

    trigger_id = {'all_sensors': datetime.datetime.now(),
                  'ed_sensor': datetime.datetime.now(),
                  'gps_location': datetime.datetime.now()}  # stores when data were last recorded

    # Repeat indefinitely until program closed
    counter = 0
    # TODO: replace with some sort of scheduler for better clock synchronization
    # TODO: periodically update config (timings/limits only)
    while True:
        counter += 1
        try:
            run_one_cycle(counter, conf, db_dict, rad, sample, gps_managers, radiometry_manager,
                          motor, battery, bat_manager, gpios, trigger_id, args.verbose)
            time.sleep(main_check_cycle_sec)

        except KeyboardInterrupt:
            log.info("Program interrupted, attempt to close all threads")
            stop_all(db_dict, radiometry_manager, gps_managers, battery, bat_manager, gpios)
        except Exception:
            log.exception("Unhandled Exception")
            stop_all(db_dict, radiometry_manager, gps_managers, battery, bat_manager, gpios)
            raise

if __name__ == '__main__':
    run()<|MERGE_RESOLUTION|>--- conflicted
+++ resolved
@@ -27,15 +27,12 @@
 from functions.check_functions import check_gps, check_motor, check_sensors, check_sun, check_battery, check_speed, check_heading, check_pi_cpu_temperature
 #from thread_managers.gps_manager import GPSManager
 from thread_managers.gps_checker import GPSChecker
-<<<<<<< HEAD
 from numpy import nan, max
-=======
-
+# only import RPi libraries if running on a Pi (other environments can be used for unit testing)
 if not sys.platform.startswith('win'):
     if os.uname()[1] == 'raspberrypi' and os.uname()[4].startswith('arm'):
         import RPi.GPIO as GPIO
 
->>>>>>> b2cf2f30
 
 def parse_args():
     """parse command line arguments"""
@@ -522,8 +519,6 @@
 
     main_check_cycle_sec = conf['DEFAULT'].getint('main_check_cycle_sec')
 
-
-
     log.info("===Initialisation complete===")
 
     trigger_id = {'all_sensors': datetime.datetime.now(),
